--- conflicted
+++ resolved
@@ -343,47 +343,5 @@
             rebx_set_param_double(rebx, &p->ap, "sy", ss.y);
             rebx_set_param_double(rebx, &p->ap, "sz", ss.z);
         }
-<<<<<<< HEAD
-    }
-=======
-
-      	p->x = ps.x;
-      	p->y = ps.y;
-      	p->z = ps.z;
-
-      	p->vx = vs.x;
-      	p->vy = vs.y;
-      	p->vz = vs.z;
-  }
-}
-
-// TLu transformation matrix
-struct reb_vec3d rebx_transform_inv_to_planet(struct reb_vec3d spin_inv, double inc, double omega){
-    // This ts a vector from the INVARIANT frame to the PLANET frame
-    double sx = spin_inv.x;
-    double sy = spin_inv.y;
-    double sz = spin_inv.z;
-
-    printf("%e %e %e %e %e\n", sx, sy, sz, inc, omega);
-
-    double t[3][3];
-
-    t[0][0] = cos(omega);
-    t[0][1] = sin(omega);
-    t[0][2] = 0;
-    t[1][0] = -cos(inc) * sin(omega);
-    t[1][1] = cos(inc) * cos(omega);
-    t[1][2] = sin(inc);
-    t[2][0] = sin(inc) * sin(omega);
-    t[2][1] = -sin(inc) * cos(omega);
-    t[2][2] = cos(inc);
-
-    struct reb_vec3d spin_planet = {0};
-
-    spin_planet.x = sx * t[0][0] + sy * t[0][1] + sz * t[0][2];
-    spin_planet.y = sx * t[1][0] + sy * t[1][1] + sz * t[1][2];
-    spin_planet.z = sx * t[2][0] + sy * t[2][1] + sz * t[2][2];
-
-    return spin_planet;
->>>>>>> e6f73d73
+    }
 }